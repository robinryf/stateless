﻿using System;
using System.Threading.Tasks;

namespace Stateless
{
    public partial class StateMachine<TState, TTrigger>
    {
        internal abstract class InternalTriggerBehaviour : TriggerBehaviour
        {
            protected InternalTriggerBehaviour(TTrigger trigger, TransitionGuard guard) : base(trigger, guard)
            {
            }

<<<<<<< HEAD
            public abstract void Execute(Transition transition, object[] args);
            public abstract Task ExecuteAsync(Transition transition, object[] args);
=======
            public InternalTriggerBehaviour(TTrigger trigger, Func<object[], bool> guard)
                : base(trigger, new TransitionGuard(guard, "Internal Transition"))
            {
            }
>>>>>>> 8a7d52ce

            public override bool ResultsInTransitionFrom(TState source, object[] args, out TState destination)
            {
                destination = source;
                return false;
            }


            public class Sync: InternalTriggerBehaviour
            {
                public Action<Transition, object[]> InternalAction { get; }

                public Sync(TTrigger trigger, Func<bool> guard, Action<Transition, object[]> internalAction) : base(trigger, new TransitionGuard(guard, "Internal Transition"))
                {
                    InternalAction = internalAction;
                }
                public override void Execute(Transition transition, object[] args)
                {
                    InternalAction(transition, args);
                }

                public override Task ExecuteAsync(Transition transition, object[] args)
                {
                    Execute(transition, args);
                    return TaskResult.Done;
                }
            }

            public class Async : InternalTriggerBehaviour
            {
                readonly Func<Transition, object[], Task> InternalAction;

                public Async(TTrigger trigger, Func<bool> guard,Func<Transition, object[], Task> internalAction) : base(trigger, new TransitionGuard(guard, "Internal Transition"))
                {
                    InternalAction = internalAction;
                }

                public override void Execute(Transition transition, object[] args)
                {
                    throw new InvalidOperationException(
                        $"Cannot execute asynchronous action specified in OnEntry event for '{transition.Destination}' state. " +
                         "Use asynchronous version of Fire [FireAsync]");
                }

                public override Task ExecuteAsync(Transition transition, object[] args)
                {
                    return InternalAction(transition, args);
                }

            }


        }
    }
}<|MERGE_RESOLUTION|>--- conflicted
+++ resolved
@@ -11,15 +11,14 @@
             {
             }
 
-<<<<<<< HEAD
-            public abstract void Execute(Transition transition, object[] args);
-            public abstract Task ExecuteAsync(Transition transition, object[] args);
-=======
             public InternalTriggerBehaviour(TTrigger trigger, Func<object[], bool> guard)
                 : base(trigger, new TransitionGuard(guard, "Internal Transition"))
             {
             }
->>>>>>> 8a7d52ce
+
+
+            public abstract void Execute(Transition transition, object[] args);
+            public abstract Task ExecuteAsync(Transition transition, object[] args);
 
             public override bool ResultsInTransitionFrom(TState source, object[] args, out TState destination)
             {
