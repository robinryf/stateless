﻿using System;
using System.Collections.Generic;
using System.Linq;
using System.Reflection;
using System.Text;

namespace Stateless
{
    public partial class StateMachine<TState, TTrigger>
    {
        /// <summary>
        /// The configuration for a single state value.
        /// </summary>
        public partial class StateConfiguration
        {
            private readonly StateMachine<TState, TTrigger> _machine;
            readonly StateRepresentation _representation;
            readonly Func<TState, StateRepresentation> _lookup;

            internal StateConfiguration(StateMachine<TState, TTrigger> machine, StateRepresentation representation, Func<TState, StateRepresentation> lookup)
            {
                _machine = machine;
                _representation = representation;
                _lookup = lookup;
            }

            /// <summary>
            /// The state that is configured with this configuration.
            /// </summary>
            public TState State { get { return _representation.UnderlyingState; } }

            /// <summary>
            /// The machine that is configured with this configuration.
            /// </summary>
            public StateMachine<TState, TTrigger> Machine { get { return _machine; } }

            /// <summary>
            /// Accept the specified trigger and transition to the destination state.
            /// </summary>
            /// <param name="trigger">The accepted trigger.</param>
            /// <param name="destinationState">The state that the trigger will cause a
            /// transition to.</param>
            /// <returns>The reciever.</returns>
            public StateConfiguration Permit(TTrigger trigger, TState destinationState)
            {
                EnforceNotIdentityTransition(destinationState);
                return InternalPermit(trigger, destinationState);
            }

            /// <summary>
            /// Add an internal transition to the state machine. An internal action does not cause the Exit and Entry actions to be triggered, and does not change the state of the state machine
            /// </summary>
            /// <param name="trigger"></param>
            /// <param name="entryAction"></param>
            /// <returns></returns>
            public StateConfiguration InternalTransition(TTrigger trigger, Action<Transition> entryAction)
            {
                return InternalTransitionIf(trigger, () => true, entryAction);
            }

            /// <summary>
            /// Add an internal transition to the state machine. An internal action does not cause the Exit and Entry actions to be triggered, and does not change the state of the state machine
            /// </summary>
            /// <param name="trigger"></param>
            /// <param name="guard">Function that must return true in order for the trigger to be accepted.</param>
            /// <param name="entryAction"></param>
            /// <returns></returns>
            public StateConfiguration InternalTransitionIf(TTrigger trigger, Func<bool> guard, Action<Transition> entryAction)
            {
                if (entryAction == null) throw new ArgumentNullException(nameof(entryAction));

                _representation.AddTriggerBehaviour(new InternalTriggerBehaviour(trigger, guard));
                _representation.AddInternalAction(trigger, (t, args) => entryAction(t));
                return this;
            }

            /// <summary>
            /// Add an internal transition to the state machine. An internal action does not cause the Exit and Entry actions to be triggered, and does not change the state of the state machine
            /// </summary>
            /// <param name="trigger">The accepted trigger</param>
            /// <param name="internalAction">The action performed by the internal transition</param>
            /// <returns></returns>
            public StateConfiguration InternalTransition(TTrigger trigger, Action internalAction)
            {
                return InternalTransitionIf(trigger, () => true, internalAction);
            }

            /// <summary>
            /// Add an internal transition to the state machine. An internal action does not cause the Exit and Entry actions to be triggered, and does not change the state of the state machine
            /// </summary>
            /// <param name="trigger">The accepted trigger</param>
            /// <param name="guard">Function that must return true in order for the trigger to be accepted.</param>
            /// <param name="internalAction">The action performed by the internal transition</param>
            /// <returns></returns>
            public StateConfiguration InternalTransitionIf(TTrigger trigger, Func<bool> guard, Action internalAction)
            {
                if (internalAction == null) throw new ArgumentNullException(nameof(internalAction));

                _representation.AddTriggerBehaviour(new InternalTriggerBehaviour(trigger, guard));
                _representation.AddInternalAction(trigger, (t, args) => internalAction());
                return this;
            }

            /// <summary>
            /// Add an internal transition to the state machine. An internal action does not cause the Exit and Entry actions to be triggered, and does not change the state of the state machine
            /// </summary>
            /// <typeparam name="TArg0"></typeparam>
            /// <param name="trigger">The accepted trigger</param>
            /// <param name="guard">Function that must return true in order for the trigger to be accepted.</param>
            /// <param name="internalAction">The action performed by the internal transition</param>
            /// <returns></returns>
            public StateConfiguration InternalTransitionIf<TArg0>(TTrigger trigger, Func<bool> guard, Action<Transition> internalAction)
            {
                if (internalAction == null) throw new ArgumentNullException(nameof(internalAction));

                _representation.AddTriggerBehaviour(new InternalTriggerBehaviour(trigger, guard));
                _representation.AddInternalAction(trigger, (t, args) => internalAction(t));
                return this;
            }

            /// <summary>
            /// Add an internal transition to the state machine. An internal action does not cause the Exit and Entry actions to be triggered, and does not change the state of the state machine
            /// </summary>
            /// <typeparam name="TArg0"></typeparam>
            /// <param name="trigger">The accepted trigger</param>
            /// <param name="internalAction">The action performed by the internal transition</param>
            /// <returns></returns>
            public StateConfiguration InternalTransition<TArg0>(TTrigger trigger, Action<Transition> internalAction)
            {
                return InternalTransitionIf(trigger, () => true, internalAction);
            }

            /// <summary>
            /// Add an internal transition to the state machine. An internal action does not cause the Exit and Entry actions to be triggered, and does not change the state of the state machine
            /// </summary>
            /// <typeparam name="TArg0"></typeparam>
            /// <param name="trigger">The accepted trigger</param>
            /// <param name="internalAction">The action performed by the internal transition</param>
            /// <returns></returns>
            public StateConfiguration InternalTransition<TArg0>(TriggerWithParameters<TArg0> trigger, Action<TArg0, Transition> internalAction)
            {
                return InternalTransitionIf(trigger, () => true, internalAction);
            }

            /// <summary>
            /// Add an internal transition to the state machine. An internal action does not cause the Exit and Entry actions to be triggered, and does not change the state of the state machine
            /// </summary>
            /// <typeparam name="TArg0"></typeparam>
            /// <param name="trigger">The accepted trigger</param>
            /// <param name="guard">Function that must return true in order for the trigger to be accepted.</param>
            /// <param name="internalAction">The action performed by the internal transition</param>
            /// <returns></returns>
            public StateConfiguration InternalTransitionIf<TArg0>(TriggerWithParameters<TArg0> trigger, Func<bool> guard, Action<TArg0, Transition> internalAction)
            {
                if (internalAction == null) throw new ArgumentNullException(nameof(internalAction));

                _representation.AddTriggerBehaviour(new InternalTriggerBehaviour(trigger.Trigger, guard));
                _representation.AddInternalAction(trigger.Trigger, (t, args) => internalAction(ParameterConversion.Unpack<TArg0>(args, 0), t));
                return this;
            }

            /// <summary>
            /// Add an internal transition to the state machine. An internal action does not cause the Exit and Entry actions to be triggered, and does not change the state of the state machine
            /// </summary>
            /// <typeparam name="TArg0"></typeparam>
            /// <typeparam name="TArg1"></typeparam>
            /// <param name="trigger">The accepted trigger</param>
            /// <param name="internalAction">The action performed by the internal transition</param>
            /// <returns></returns>
            public StateConfiguration InternalTransition<TArg0, TArg1>(TriggerWithParameters<TArg0, TArg1> trigger,
                Action<TArg0, TArg1, Transition> internalAction)
            {
                return InternalTransitionIf(trigger, () => true, internalAction);
            }

            /// <summary>
            /// Add an internal transition to the state machine. An internal action does not cause the Exit and Entry actions to be triggered, and does not change the state of the state machine
            /// </summary>
            /// <typeparam name="TArg0"></typeparam>
            /// <typeparam name="TArg1"></typeparam>
            /// <param name="trigger">The accepted trigger</param>
            /// <param name="guard">Function that must return true in order for the trigger to be accepted.</param>
            /// <param name="internalAction">The action performed by the internal transition</param>
            /// <returns></returns>
            public StateConfiguration InternalTransitionIf<TArg0, TArg1>(TriggerWithParameters<TArg0, TArg1> trigger, Func<bool> guard, Action<TArg0, TArg1, Transition> internalAction)
            {
                if (internalAction == null) throw new ArgumentNullException(nameof(internalAction));

                _representation.AddTriggerBehaviour(new InternalTriggerBehaviour(trigger.Trigger, guard));
                _representation.AddInternalAction(trigger.Trigger, (t, args) => internalAction(
                    ParameterConversion.Unpack<TArg0>(args, 0),
                    ParameterConversion.Unpack<TArg1>(args, 1), t));
                return this;
            }

            /// <summary>
            /// Add an internal transition to the state machine. An internal action does not cause the Exit and Entry actions to be triggered, and does not change the state of the state machine
            /// </summary>
            /// <typeparam name="TArg0"></typeparam>
            /// <typeparam name="TArg1"></typeparam>
            /// <typeparam name="TArg2"></typeparam>
            /// <param name="trigger">The accepted trigger</param>
            /// <param name="guard">Function that must return true in order for the trigger to be accepted.</param>
            /// <param name="internalAction">The action performed by the internal transition</param>
            /// <returns></returns>
            public StateConfiguration InternalTransitionIf<TArg0, TArg1, TArg2>(TriggerWithParameters<TArg0, TArg1, TArg2> trigger, Func<bool> guard, Action<TArg0, TArg1, TArg2, Transition> internalAction)
            {
                if (internalAction == null) throw new ArgumentNullException(nameof(internalAction));

                _representation.AddTriggerBehaviour(new InternalTriggerBehaviour(trigger.Trigger, guard));
                _representation.AddInternalAction(trigger.Trigger, (t, args) => internalAction(
                    ParameterConversion.Unpack<TArg0>(args, 0),
                    ParameterConversion.Unpack<TArg1>(args, 1),
                    ParameterConversion.Unpack<TArg2>(args, 2), t));
                return this;
            }

            /// <summary>
            /// Add an internal transition to the state machine. An internal action does not cause the Exit and Entry actions to be triggered, and does not change the state of the state machine
            /// </summary>
            /// <typeparam name="TArg0"></typeparam>
            /// <typeparam name="TArg1"></typeparam>
            /// <typeparam name="TArg2"></typeparam>
            /// <param name="trigger">The accepted trigger</param>
            /// <param name="internalAction">The action performed by the internal transition</param>
            /// <returns></returns>
            public StateConfiguration InternalTransition<TArg0, TArg1, TArg2>(TriggerWithParameters<TArg0, TArg1, TArg2> trigger, Action<TArg0, TArg1, TArg2, Transition> internalAction)
            {
                return InternalTransitionIf(trigger, () => true, internalAction);
            }

            /// <summary>
            /// Accept the specified trigger and transition to the destination state.
            /// </summary>
            /// <param name="trigger">The accepted trigger.</param>
            /// <param name="destinationState">The state that the trigger will cause a
            /// transition to.</param>
            /// <param name="guard">Function that must return true in order for the
            /// trigger to be accepted.</param>
            /// <param name="guardDescription">Guard description</param>
            /// <returns>The reciever.</returns>
            public StateConfiguration PermitIf(TTrigger trigger, TState destinationState, Func<bool> guard, string guardDescription = null)
            {
                EnforceNotIdentityTransition(destinationState);

                return InternalPermitIf(
                    trigger,
                    destinationState,
                    new TransitionGuard(guard, guardDescription));
            }
            /// <summary>
            /// Accept the specified trigger and transition to the destination state.
            /// </summary>
            /// <param name="trigger">The accepted trigger.</param>
            /// <param name="guards">Functions and their descriptions that must return true in order for the
            /// trigger to be accepted.</param>
            /// <param name="destinationState">State of the destination.</param>
            /// <returns>The receiver.</returns>
            public StateConfiguration PermitIf(TTrigger trigger, TState destinationState, params Tuple<Func<bool>, string>[] guards)
            {
                EnforceNotIdentityTransition(destinationState);

                return InternalPermitIf(
                    trigger,
                    destinationState,
                    new TransitionGuard(guards));
            }

            /// <summary>
            /// Accept the specified trigger, execute exit actions and re-execute entry actions.
            /// Reentry behaves as though the configured state transitions to an identical sibling state.
            /// </summary>
            /// <param name="trigger">The accepted trigger.</param>
            /// <returns>The reciever.</returns>
            /// <remarks>
            /// Applies to the current state only. Will not re-execute superstate actions, or
            /// cause actions to execute transitioning between super- and sub-states.
            /// </remarks>
            public StateConfiguration PermitReentry(TTrigger trigger)
            {
                return InternalPermit(trigger, _representation.UnderlyingState);
            }

            /// <summary>
            /// Accept the specified trigger, execute exit actions and re-execute entry actions.
            /// Reentry behaves as though the configured state transitions to an identical sibling state.
            /// </summary>
            /// <param name="trigger">The accepted trigger.</param>
            /// <param name="guard">Function that must return true in order for the
            /// trigger to be accepted.</param>
            /// <param name="guardDescription">Guard description</param>
            /// <returns>The reciever.</returns>
            /// <remarks>
            /// Applies to the current state only. Will not re-execute superstate actions, or
            /// cause actions to execute transitioning between super- and sub-states.
            /// </remarks>
            public StateConfiguration PermitReentryIf(TTrigger trigger, Func<bool> guard, string guardDescription = null)
            {
                return InternalPermitIf(
                    trigger,
                    _representation.UnderlyingState,
                    new TransitionGuard(guard, guardDescription));
            }

            /// <summary>
            /// Accept the specified trigger, execute exit actions and re-execute entry actions.
            /// Reentry behaves as though the configured state transitions to an identical sibling state.
            /// </summary>
            /// <param name="trigger">The accepted trigger.</param>
            /// <param name="guards">Functions and their descriptions that must return true in order for the
            /// trigger to be accepted.</param>
            /// <returns>The reciever.</returns>
            /// <remarks>
            /// Applies to the current state only. Will not re-execute superstate actions, or
            /// cause actions to execute transitioning between super- and sub-states.
            /// </remarks>
            public StateConfiguration PermitReentryIf(TTrigger trigger, params Tuple<Func<bool>, string>[] guards)
            {
                return InternalPermitIf(
                    trigger,
                    _representation.UnderlyingState,
                    new TransitionGuard(guards));
            }

            /// <summary>
            /// Ignore the specified trigger when in the configured state.
            /// </summary>
            /// <param name="trigger">The trigger to ignore.</param>
            /// <returns>The receiver.</returns>
            public StateConfiguration Ignore(TTrigger trigger)
            {
                // return IgnoreIf(trigger, NoGuard);
                // Enforce.ArgumentNotNull(guard, nameof(guard));
                _representation.AddTriggerBehaviour(
                    new IgnoredTriggerBehaviour(
                        trigger,
                        null));
                return this;
            }

            /// <summary>
            /// Ignore the specified trigger when in the configured state, if the guard
            /// returns true..
            /// </summary>
            /// <param name="trigger">The trigger to ignore.</param>
            /// <param name="guardDescription">Guard description</param>
            /// <param name="guard">Function that must return true in order for the
            /// trigger to be ignored.</param>
            /// <returns>The receiver.</returns>
            public StateConfiguration IgnoreIf(TTrigger trigger, Func<bool> guard, string guardDescription = null)
            {
                _representation.AddTriggerBehaviour(
                    new IgnoredTriggerBehaviour(
                        trigger,
                        new TransitionGuard(guard, guardDescription)
                        ));
                return this;
            }

            /// <summary>
            /// Ignore the specified trigger when in the configured state, if the guard
            /// returns true..
            /// </summary>
            /// <param name="trigger">The trigger to ignore.</param>
            /// <param name="guards">Functions and their descriptions that must return true in order for the
            /// trigger to be ignored.</param>
            /// <returns>The receiver.</returns>
            public StateConfiguration IgnoreIf(TTrigger trigger, params Tuple<Func<bool>, string>[] guards)
            {
                _representation.AddTriggerBehaviour(
                    new IgnoredTriggerBehaviour(
                        trigger,
                        new TransitionGuard(guards)));
                return this;
            }

            /// <summary>
            /// Specify an action that will execute when activating
            /// the configured state.
            /// </summary>
            /// <param name="activateAction">Action to execute.</param>
            /// <param name="activateActionDescription">Action description.</param>
            /// <returns>The receiver.</returns>
            public StateConfiguration OnActivate(Action activateAction, string activateActionDescription = null)
            {
                _representation.AddActivateAction(
                    activateAction,
                    Reflection.InvocationInfo.Create(activateAction, activateActionDescription));
                return this;
            }

            /// <summary>
            /// Specify an action that will execute when deactivating
            /// the configured state.
            /// </summary>
            /// <param name="deactivateAction">Action to execute.</param>
            /// <param name="deactivateActionDescription">Action description.</param>
            /// <returns>The receiver.</returns>
            public StateConfiguration OnDeactivate(Action deactivateAction, string deactivateActionDescription = null)
            {
                _representation.AddDeactivateAction(
                    deactivateAction,
                    Reflection.InvocationInfo.Create(deactivateAction, deactivateActionDescription));
                return this;
            }

            /// <summary>
            /// Specify an action that will execute when transitioning into
            /// the configured state.
            /// </summary>
            /// <param name="entryAction">Action to execute.</param>
            /// <param name="entryActionDescription">Action description.</param>
            /// <returns>The receiver.</returns>
            public StateConfiguration OnEntry(Action entryAction, string entryActionDescription = null)
            {
                if (entryAction == null) throw new ArgumentNullException(nameof(entryAction));

                _representation.AddEntryAction(
                    (t, args) => entryAction(),
                    Reflection.InvocationInfo.Create(entryAction, entryActionDescription));
                return this;

            }

            /// <summary>
            /// Specify an action that will execute when transitioning into
            /// the configured state.
            /// </summary>
            /// <param name="entryAction">Action to execute, providing details of the transition.</param>
            /// <param name="entryActionDescription">Action description.</param>
            /// <returns>The receiver.</returns>
            public StateConfiguration OnEntry(Action<Transition> entryAction, string entryActionDescription = null)
            {
                if (entryAction == null) throw new ArgumentNullException(nameof(entryAction));

                _representation.AddEntryAction(
                    (t, args) => entryAction(t),
                    Reflection.InvocationInfo.Create(entryAction, entryActionDescription));
                return this;
            }

            /// <summary>
            /// Specify an action that will execute when transitioning into
            /// the configured state.
            /// </summary>
            /// <param name="entryAction">Action to execute.</param>
            /// <param name="trigger">The trigger by which the state must be entered in order for the action to execute.</param>
            /// <param name="entryActionDescription">Action description.</param>
            /// <returns>The receiver.</returns>
            public StateConfiguration OnEntryFrom(TTrigger trigger, Action entryAction, string entryActionDescription = null)
            {
                if (entryAction == null) throw new ArgumentNullException(nameof(entryAction));

                _representation.AddEntryAction(
                    trigger,
                    (t, args) => entryAction(),
                    Reflection.InvocationInfo.Create(entryAction, entryActionDescription));
                return this;

            }

            /// <summary>
            /// Specify an action that will execute when transitioning into
            /// the configured state.
            /// </summary>
            /// <param name="entryAction">Action to execute, providing details of the transition.</param>
            /// <param name="trigger">The trigger by which the state must be entered in order for the action to execute.</param>
            /// <param name="entryActionDescription">Action description.</param>
            /// <returns>The receiver.</returns>
            public StateConfiguration OnEntryFrom(TTrigger trigger, Action<Transition> entryAction, string entryActionDescription = null)
            {
                if (entryAction == null) throw new ArgumentNullException(nameof(entryAction));

                _representation.AddEntryAction(
                    trigger,
                    (t, args) => entryAction(t),
                    Reflection.InvocationInfo.Create(entryAction, entryActionDescription));
                return this;
            }

            /// <summary>
            /// Specify an action that will execute when transitioning into
            /// the configured state.
            /// </summary>
            /// <typeparam name="TArg0">Type of the first trigger argument.</typeparam>
            /// <param name="entryAction">Action to execute, providing details of the transition.</param>
            /// <param name="trigger">The trigger by which the state must be entered in order for the action to execute.</param>
            /// <param name="entryActionDescription">Action description.</param>
            /// <returns>The receiver.</returns>
            public StateConfiguration OnEntryFrom<TArg0>(TriggerWithParameters<TArg0> trigger, Action<TArg0> entryAction, string entryActionDescription = null)
            {
                if (trigger == null) throw new ArgumentNullException(nameof(trigger));
                if (entryAction == null) throw new ArgumentNullException(nameof(entryAction));

                _representation.AddEntryAction(
                    trigger.Trigger,
                    (t, args) => entryAction(
                        ParameterConversion.Unpack<TArg0>(args, 0)),
                    Reflection.InvocationInfo.Create(entryAction, entryActionDescription));
                return this;

            }

            /// <summary>
            /// Specify an action that will execute when transitioning into
            /// the configured state.
            /// </summary>
            /// <typeparam name="TArg0">Type of the first trigger argument.</typeparam>
            /// <param name="entryAction">Action to execute, providing details of the transition.</param>
            /// <param name="trigger">The trigger by which the state must be entered in order for the action to execute.</param>
            /// <param name="entryActionDescription">Action description.</param>
            /// <returns>The receiver.</returns>
            public StateConfiguration OnEntryFrom<TArg0>(TriggerWithParameters<TArg0> trigger, Action<TArg0, Transition> entryAction, string entryActionDescription = null)
            {
                if (trigger == null) throw new ArgumentNullException(nameof(trigger));
                if (entryAction == null) throw new ArgumentNullException(nameof(entryAction));

                _representation.AddEntryAction(
                    trigger.Trigger,
                    (t, args) => entryAction(
                        ParameterConversion.Unpack<TArg0>(args, 0), t),
                    Reflection.InvocationInfo.Create(entryAction, entryActionDescription));
                return this;
            }

            /// <summary>
            /// Specify an action that will execute when transitioning into
            /// the configured state.
            /// </summary>
            /// <typeparam name="TArg0">Type of the first trigger argument.</typeparam>
            /// <typeparam name="TArg1">Type of the second trigger argument.</typeparam>
            /// <param name="entryAction">Action to execute, providing details of the transition.</param>
            /// <param name="trigger">The trigger by which the state must be entered in order for the action to execute.</param>
            /// <param name="entryActionDescription">Action description.</param>
            /// <returns>The receiver.</returns>
            public StateConfiguration OnEntryFrom<TArg0, TArg1>(TriggerWithParameters<TArg0, TArg1> trigger, Action<TArg0, TArg1> entryAction, string entryActionDescription = null)
            {
                if (trigger == null) throw new ArgumentNullException(nameof(trigger));
                if (entryAction == null) throw new ArgumentNullException(nameof(entryAction));

                _representation.AddEntryAction(trigger.Trigger,
                    (t, args) => entryAction(
                        ParameterConversion.Unpack<TArg0>(args, 0),
                        ParameterConversion.Unpack<TArg1>(args, 1)),
                    Reflection.InvocationInfo.Create(entryAction, entryActionDescription));
                return this;

            }

            /// <summary>
            /// Specify an action that will execute when transitioning into
            /// the configured state.
            /// </summary>
            /// <typeparam name="TArg0">Type of the first trigger argument.</typeparam>
            /// <typeparam name="TArg1">Type of the second trigger argument.</typeparam>
            /// <param name="entryAction">Action to execute, providing details of the transition.</param>
            /// <param name="trigger">The trigger by which the state must be entered in order for the action to execute.</param>
            /// <param name="entryActionDescription">Action description.</param>
            /// <returns>The receiver.</returns>
            public StateConfiguration OnEntryFrom<TArg0, TArg1>(TriggerWithParameters<TArg0, TArg1> trigger, Action<TArg0, TArg1, Transition> entryAction, string entryActionDescription = null)
            {
                if (trigger == null) throw new ArgumentNullException(nameof(trigger));
                if (entryAction == null) throw new ArgumentNullException(nameof(entryAction));

                _representation.AddEntryAction(trigger.Trigger, (t, args) => entryAction(
                    ParameterConversion.Unpack<TArg0>(args, 0),
                    ParameterConversion.Unpack<TArg1>(args, 1), t),
                    Reflection.InvocationInfo.Create(entryAction, entryActionDescription));
                return this;
            }

            /// <summary>
            /// Specify an action that will execute when transitioning into
            /// the configured state.
            /// </summary>
            /// <typeparam name="TArg0">Type of the first trigger argument.</typeparam>
            /// <typeparam name="TArg1">Type of the second trigger argument.</typeparam>
            /// <typeparam name="TArg2">Type of the third trigger argument.</typeparam>
            /// <param name="entryAction">Action to execute, providing details of the transition.</param>
            /// <param name="trigger">The trigger by which the state must be entered in order for the action to execute.</param>
            /// <param name="entryActionDescription">Action description.</param>
            /// <returns>The receiver.</returns>
            public StateConfiguration OnEntryFrom<TArg0, TArg1, TArg2>(TriggerWithParameters<TArg0, TArg1, TArg2> trigger, Action<TArg0, TArg1, TArg2> entryAction, string entryActionDescription = null)
            {
                if (trigger == null) throw new ArgumentNullException(nameof(trigger));
                if (entryAction == null) throw new ArgumentNullException(nameof(entryAction));

                _representation.AddEntryAction(trigger.Trigger, (t, args) => entryAction(
                    ParameterConversion.Unpack<TArg0>(args, 0),
                    ParameterConversion.Unpack<TArg1>(args, 1),
                    ParameterConversion.Unpack<TArg2>(args, 2)),
                    Reflection.InvocationInfo.Create(entryAction, entryActionDescription));
                return this;

            }

            /// <summary>
            /// Specify an action that will execute when transitioning into
            /// the configured state.
            /// </summary>
            /// <typeparam name="TArg0">Type of the first trigger argument.</typeparam>
            /// <typeparam name="TArg1">Type of the second trigger argument.</typeparam>
            /// <typeparam name="TArg2">Type of the third trigger argument.</typeparam>
            /// <param name="entryAction">Action to execute, providing details of the transition.</param>
            /// <param name="trigger">The trigger by which the state must be entered in order for the action to execute.</param>
            /// <param name="entryActionDescription">Action description.</param>
            /// <returns>The receiver.</returns>
            public StateConfiguration OnEntryFrom<TArg0, TArg1, TArg2>(TriggerWithParameters<TArg0, TArg1, TArg2> trigger, Action<TArg0, TArg1, TArg2, Transition> entryAction, string entryActionDescription = null)
            {
                if (trigger == null) throw new ArgumentNullException(nameof(trigger));
                if (entryAction == null) throw new ArgumentNullException(nameof(entryAction));

                _representation.AddEntryAction(trigger.Trigger, (t, args) => entryAction(
                    ParameterConversion.Unpack<TArg0>(args, 0),
                    ParameterConversion.Unpack<TArg1>(args, 1),
                    ParameterConversion.Unpack<TArg2>(args, 2), t),
                    Reflection.InvocationInfo.Create(entryAction, entryActionDescription));
                return this;
            }

            /// <summary>
            /// Specify an action that will execute when transitioning from
            /// the configured state.
            /// </summary>
            /// <param name="exitAction">Action to execute.</param>
            /// <param name="exitActionDescription">Action description.</param>
            /// <returns>The receiver.</returns>
            public StateConfiguration OnExit(Action exitAction, string exitActionDescription = null)
            {
                if (exitAction == null) throw new ArgumentNullException(nameof(exitAction));

                _representation.AddExitAction(
                    t => exitAction(),
                    Reflection.InvocationInfo.Create(exitAction, exitActionDescription));
                return this;
            }

            /// <summary>
            /// Specify an action that will execute when transitioning from
            /// the configured state.
            /// </summary>
            /// <param name="exitAction">Action to execute, providing details of the transition.</param>
            /// <param name="exitActionDescription">Action description.</param>
            /// <returns>The receiver.</returns>
            public StateConfiguration OnExit(Action<Transition> exitAction, string exitActionDescription = null)
            {
                _representation.AddExitAction(
                    exitAction,
                    Reflection.InvocationInfo.Create(exitAction, exitActionDescription));
                return this;
            }

            /// <summary>
            /// Sets the superstate that the configured state is a substate of.
            /// </summary>
            /// <remarks>
            /// Substates inherit the allowed transitions of their superstate.
            /// When entering directly into a substate from outside of the superstate,
            /// entry actions for the superstate are executed.
            /// Likewise when leaving from the substate to outside the supserstate,
            /// exit actions for the superstate will execute.
            /// </remarks>
            /// <param name="superstate">The superstate.</param>
            /// <returns>The receiver.</returns>
            public StateConfiguration SubstateOf(TState superstate)
            {
                var State = _representation.UnderlyingState;

                // Check for accidental identical cyclic configuration
                if (State.Equals(superstate))
                {
                    throw new ArgumentException($"Configuring {State} as a substate of {superstate} creates an illegal cyclic configuration.");
                }

                // Check for accidental identical nested cyclic configuration
                var superstates = new HashSet<TState> { State };

                // Build list of super states and check for
                var activeRepresentation = _lookup(superstate);
                while (activeRepresentation.Superstate != null)
                {
                    // Check if superstate is already added to hashset
                    if (superstates.Contains(activeRepresentation.Superstate.UnderlyingState))
                        throw new ArgumentException($"Configuring {State} as a substate of {superstate} creates an illegal nested cyclic configuration.");

                    superstates.Add(activeRepresentation.Superstate.UnderlyingState);
                    activeRepresentation = _lookup(activeRepresentation.Superstate.UnderlyingState);
                }

                // The check was OK, we can add this
                var superRepresentation = _lookup(superstate);
                _representation.Superstate = superRepresentation;
                superRepresentation.AddSubstate(_representation);
                return this;
            }

            /// <summary>
            /// Accept the specified trigger and transition to the destination state, calculated
            /// dynamically by the supplied function.
            /// </summary>
            /// <param name="trigger">The accepted trigger.</param>
            /// <param name="destinationStateSelector">Function to calculate the state
            /// that the trigger will cause a transition to.</param>
            /// <param name="destinationStateSelectorDescription">Optional description for the function to calculate the state </param>
            /// <param name="possibleDestinationStates">Optional array of possible destination states (used by output formatters) </param>
            /// <returns>The reciever.</returns>
            public StateConfiguration PermitDynamic(TTrigger trigger, Func<TState> destinationStateSelector,
                string destinationStateSelectorDescription = null, Reflection.DynamicStateInfos possibleDestinationStates = null)
            {
                if (destinationStateSelector == null) throw new ArgumentNullException(nameof(destinationStateSelector));

                _representation.AddTriggerBehaviour(
                    new DynamicTriggerBehaviour(trigger,
                        args => destinationStateSelector(),
                        null,           // No transition guard
                        Reflection.DynamicTransitionInfo.Create(trigger,
                            null,       // No guards
                            Reflection.InvocationInfo.Create(destinationStateSelector, destinationStateSelectorDescription),
                            possibleDestinationStates
                        )
                    ));
                return this;
            }

            /// <summary>
            /// Accept the specified trigger and transition to the destination state, calculated
            /// dynamically by the supplied function.
            /// </summary>
            /// <param name="trigger">The accepted trigger.</param>
            /// <param name="destinationStateSelector">Function to calculate the state
            /// that the trigger will cause a transition to.</param>
            /// <param name="destinationStateSelectorDescription">Optional description of the function to calculate the state </param>
            /// <returns>The reciever.</returns>
            /// <typeparam name="TArg0">Type of the first trigger argument.</typeparam>
            public StateConfiguration PermitDynamic<TArg0>(TriggerWithParameters<TArg0> trigger, Func<TArg0, TState> destinationStateSelector,
                string destinationStateSelectorDescription = null)
            {
                if (destinationStateSelector == null) throw new ArgumentNullException(nameof(destinationStateSelector));

                if (trigger == null) throw new ArgumentNullException(nameof(trigger));

                _representation.AddTriggerBehaviour(
                    new DynamicTriggerBehaviour(trigger.Trigger,
                        args => destinationStateSelector(
                            ParameterConversion.Unpack<TArg0>(args, 0)),
                        null,       // No transition guards
                        Reflection.DynamicTransitionInfo.Create(trigger.Trigger,
                            null,    // No guards
                            Reflection.InvocationInfo.Create(destinationStateSelector, destinationStateSelectorDescription),
                            null)        // Possible states not specified
                    ));
                return this;

            }

            /// <summary>
            /// Accept the specified trigger and transition to the destination state, calculated
            /// dynamically by the supplied function.
            /// </summary>
            /// <param name="trigger">The accepted trigger.</param>
            /// <param name="destinationStateSelector">Function to calculate the state
            /// that the trigger will cause a transition to.</param>
            /// <param name="destinationStateSelectorDescription">Optional description of the function to calculate the state </param>
            /// <returns>The reciever.</returns>
            /// <typeparam name="TArg0">Type of the first trigger argument.</typeparam>
            /// <typeparam name="TArg1">Type of the second trigger argument.</typeparam>
            public StateConfiguration PermitDynamic<TArg0, TArg1>(TriggerWithParameters<TArg0, TArg1> trigger,
                Func<TArg0, TArg1, TState> destinationStateSelector, string destinationStateSelectorDescription = null)
            {
                if (destinationStateSelector == null) throw new ArgumentNullException(nameof(destinationStateSelector));

                if (trigger == null) throw new ArgumentNullException(nameof(trigger));

                _representation.AddTriggerBehaviour(
                    new DynamicTriggerBehaviour(trigger.Trigger, args => destinationStateSelector(
                        ParameterConversion.Unpack<TArg0>(args, 0),
                        ParameterConversion.Unpack<TArg1>(args, 1)),
                    null,       // No transition guard
                    Reflection.DynamicTransitionInfo.Create(trigger.Trigger,
                        null,       // No guards
                        Reflection.InvocationInfo.Create(destinationStateSelector, destinationStateSelectorDescription),                        
                        null)       // Possible states not defined
                ));
                return this;

            }

            /// <summary>
            /// Accept the specified trigger and transition to the destination state, calculated
            /// dynamically by the supplied function.
            /// </summary>
            /// <param name="trigger">The accepted trigger.</param>
            /// <param name="destinationStateSelector">Function to calculate the state
            /// that the trigger will cause a transition to.</param>
            /// <param name="destinationStateSelectorDescription">Optional description of the function to calculate the state </param>
            /// <returns>The reciever.</returns>
            /// <typeparam name="TArg0">Type of the first trigger argument.</typeparam>
            /// <typeparam name="TArg1">Type of the second trigger argument.</typeparam>
            /// <typeparam name="TArg2">Type of the third trigger argument.</typeparam>
            public StateConfiguration PermitDynamic<TArg0, TArg1, TArg2>(TriggerWithParameters<TArg0, TArg1, TArg2> trigger,
                Func<TArg0, TArg1, TArg2, TState> destinationStateSelector, string destinationStateSelectorDescription = null)
            {
                if (trigger == null) throw new ArgumentNullException(nameof(trigger));
                if (destinationStateSelector == null) throw new ArgumentNullException(nameof(destinationStateSelector));

                _representation.AddTriggerBehaviour(
                    new DynamicTriggerBehaviour(trigger.Trigger,
                    args => destinationStateSelector(
                        ParameterConversion.Unpack<TArg0>(args, 0),
                        ParameterConversion.Unpack<TArg1>(args, 1),
                        ParameterConversion.Unpack<TArg2>(args, 2)),
                    null,       // No transition guard
                    Reflection.DynamicTransitionInfo.Create(trigger.Trigger,
                        null,       // No guards
                        Reflection.InvocationInfo.Create(destinationStateSelector, destinationStateSelectorDescription),
                        null)       // Possible states not defined
                    ));
                return this;
            }

            /// <summary>
            /// Accept the specified trigger and transition to the destination state, calculated
            /// dynamically by the supplied function.
            /// </summary>
            /// <param name="trigger">The accepted trigger.</param>
            /// <param name="destinationStateSelector">Function to calculate the state
            /// that the trigger will cause a transition to.</param>
            /// <param name="guard">Function that must return true in order for the
            /// trigger to be accepted.</param>
            /// <param name="guardDescription">Guard description</param>
            /// <returns>The reciever.</returns>
            public StateConfiguration PermitDynamicIf(TTrigger trigger, Func<TState> destinationStateSelector,
                Func<bool> guard, string guardDescription = null)
            {
                return PermitDynamicIf(trigger, destinationStateSelector, null, guard, guardDescription);
            }
            /// <summary>
            /// Accept the specified trigger and transition to the destination state, calculated
            /// dynamically by the supplied function.
            /// </summary>
            /// <param name="trigger">The accepted trigger.</param>
            /// <param name="destinationStateSelector">Function to calculate the state 
            /// that the trigger will cause a transition to.</param>
            /// <param name="destinationStateSelectorDescription">Description of the function to calculate the state </param>
            /// <param name="guard">Function that must return true in order for the
            /// trigger to be accepted.</param>
            /// <param name="guardDescription">Guard description</param>
            /// <returns>The reciever.</returns>
            public StateConfiguration PermitDynamicIf(TTrigger trigger, Func<TState> destinationStateSelector,
                string destinationStateSelectorDescription, Func<bool> guard, string guardDescription = null)
            {
                if (destinationStateSelector == null) throw new ArgumentNullException(nameof(destinationStateSelector));

                return InternalPermitDynamicIf(
                    trigger,
                    args => destinationStateSelector(),
                    destinationStateSelectorDescription,
                    new TransitionGuard(guard, guardDescription),
                    null);      // List of possible destination states not specified
            }

            /// <summary>
            /// Accept the specified trigger and transition to the destination state, calculated
            /// dynamically by the supplied function.
            /// </summary>
            /// <param name="trigger">The accepted trigger.</param>
            /// <param name="destinationStateSelector">Function to calculate the state
            /// that the trigger will cause a transition to.</param>
            /// <param name="guards">Functions and their descriptions that must return true in order for the
            /// trigger to be accepted.</param>
            /// <returns>The reciever.</returns>
            public StateConfiguration PermitDynamicIf(TTrigger trigger, Func<TState> destinationStateSelector, params Tuple<Func<bool>, string>[] guards)
            {
<<<<<<< HEAD
                return PermitDynamicIf(trigger, destinationStateSelector, null, guards);
            }
            /// <summary>
            /// Accept the specified trigger and transition to the destination state, calculated
            /// dynamically by the supplied function.
            /// </summary>
            /// <param name="trigger">The accepted trigger.</param>
            /// <param name="destinationStateSelector">Function to calculate the state 
            /// that the trigger will cause a transition to.</param>
            /// <param name="destinationStateSelectorDescription">Description of the function to calculate the state </param>
            /// <param name="guards">Functions and their descriptions that must return true in order for the
            /// trigger to be accepted.</param>
            /// <returns>The reciever.</returns>
            public StateConfiguration PermitDynamicIf(TTrigger trigger, Func<TState> destinationStateSelector,
                string destinationStateSelectorDescription, params Tuple<Func<bool>, string>[] guards)
            {
                Enforce.ArgumentNotNull(destinationStateSelector, nameof(destinationStateSelector));
=======
                if (destinationStateSelector == null) throw new ArgumentNullException(nameof(destinationStateSelector));
>>>>>>> bff36867

                return InternalPermitDynamicIf(
                    trigger,
                    args => destinationStateSelector(),
                    destinationStateSelectorDescription,
                    new TransitionGuard(guards),
                    null);      // List of possible destination states not specified
            }

            /// <summary>
            /// Accept the specified trigger and transition to the destination state, calculated
            /// dynamically by the supplied function.
            /// </summary>
            /// <param name="trigger">The accepted trigger.</param>
            /// <param name="destinationStateSelector">Function to calculate the state
            /// that the trigger will cause a transition to.</param>
            /// <param name="guard">Function that must return true in order for the
            /// trigger to be accepted.</param>
            /// <param name="guardDescription">Guard description</param>
            /// <returns>The reciever.</returns>
            /// <typeparam name="TArg0">Type of the first trigger argument.</typeparam>
            public StateConfiguration PermitDynamicIf<TArg0>(TriggerWithParameters<TArg0> trigger, Func<TArg0, TState> destinationStateSelector, Func<bool> guard, string guardDescription = null)
            {
                if (trigger == null) throw new ArgumentNullException(nameof(trigger));
                if (destinationStateSelector == null) throw new ArgumentNullException(nameof(destinationStateSelector));

                return InternalPermitDynamicIf(
                    trigger.Trigger,
                    args => destinationStateSelector(
                        ParameterConversion.Unpack<TArg0>(args, 0)),
                    null,    // destinationStateSelectorString
                    new TransitionGuard(guard, guardDescription),
                    null);      // List of possible destination states not specified
            }

            /// <summary>
            /// Accept the specified trigger and transition to the destination state, calculated
            /// dynamically by the supplied function.
            /// </summary>
            /// <param name="trigger">The accepted trigger.</param>
            /// <param name="destinationStateSelector">Function to calculate the state
            /// that the trigger will cause a transition to.</param>
            /// <param name="guards">Functions and their descriptions that must return true in order for the
            /// trigger to be accepted.</param>
            /// <returns>The reciever.</returns>
            /// <typeparam name="TArg0">Type of the first trigger argument.</typeparam>
            public StateConfiguration PermitDynamicIf<TArg0>(TriggerWithParameters<TArg0> trigger, Func<TArg0, TState> destinationStateSelector, params Tuple<Func<bool>, string>[] guards)
            {
                if (trigger == null) throw new ArgumentNullException(nameof(trigger));
                if (destinationStateSelector == null) throw new ArgumentNullException(nameof(destinationStateSelector));

                return InternalPermitDynamicIf(
                    trigger.Trigger,
                    args => destinationStateSelector(
                        ParameterConversion.Unpack<TArg0>(args, 0)),
                    null,    // destinationStateSelectorString
                    new TransitionGuard(guards),
                    null);      // List of possible destination states not specified
            }

            /// <summary>
            /// Accept the specified trigger and transition to the destination state, calculated
            /// dynamically by the supplied function.
            /// </summary>
            /// <param name="trigger">The accepted trigger.</param>
            /// <param name="destinationStateSelector">Function to calculate the state
            /// that the trigger will cause a transition to.</param>
            /// <param name="guard">Function that must return true in order for the
            /// trigger to be accepted.</param>
            /// <param name="guardDescription">Guard description</param>
            /// <returns>The reciever.</returns>
            /// <typeparam name="TArg0">Type of the first trigger argument.</typeparam>
            /// <typeparam name="TArg1">Type of the second trigger argument.</typeparam>
            public StateConfiguration PermitDynamicIf<TArg0, TArg1>(TriggerWithParameters<TArg0, TArg1> trigger, Func<TArg0, TArg1, TState> destinationStateSelector, Func<bool> guard, string guardDescription = null)
            {
                if (trigger == null) throw new ArgumentNullException(nameof(trigger));
                if (destinationStateSelector == null) throw new ArgumentNullException(nameof(destinationStateSelector));

                return InternalPermitDynamicIf(
                    trigger.Trigger,
                    args => destinationStateSelector(
                        ParameterConversion.Unpack<TArg0>(args, 0),
                        ParameterConversion.Unpack<TArg1>(args, 1)),
                    null,    // destinationStateSelectorString
                    new TransitionGuard(guard, guardDescription),
                    null);      // List of possible destination states not specified
            }

            /// <summary>
            /// Accept the specified trigger and transition to the destination state, calculated
            /// dynamically by the supplied function.
            /// </summary>
            /// <param name="trigger">The accepted trigger.</param>
            /// <param name="destinationStateSelector">Function to calculate the state
            /// that the trigger will cause a transition to.</param>
            /// <param name="guards">Functions and their descriptions that must return true in order for the
            /// trigger to be accepted.</param>
            /// <returns>The reciever.</returns>
            /// <typeparam name="TArg0">Type of the first trigger argument.</typeparam>
            /// <typeparam name="TArg1">Type of the second trigger argument.</typeparam>
            public StateConfiguration PermitDynamicIf<TArg0, TArg1>(TriggerWithParameters<TArg0, TArg1> trigger, Func<TArg0, TArg1, TState> destinationStateSelector, params Tuple<Func<bool>, string>[] guards)
            {
                if (trigger == null) throw new ArgumentNullException(nameof(trigger));
                if (destinationStateSelector == null) throw new ArgumentNullException(nameof(destinationStateSelector));

                return InternalPermitDynamicIf(
                    trigger.Trigger,
                    args => destinationStateSelector(
                        ParameterConversion.Unpack<TArg0>(args, 0),
                        ParameterConversion.Unpack<TArg1>(args, 1)),
                    null,    // destinationStateSelectorString
                    new TransitionGuard(guards),
                    null);      // List of possible destination states not specified
            }

            /// <summary>
            /// Accept the specified trigger and transition to the destination state, calculated
            /// dynamically by the supplied function.
            /// </summary>
            /// <param name="trigger">The accepted trigger.</param>
            /// <param name="destinationStateSelector">Function to calculate the state
            /// that the trigger will cause a transition to.</param>
            /// <returns>The reciever.</returns>
            /// <param name="guard">Function that must return true in order for the
            /// trigger to be accepted.</param>
            /// <param name="guardDescription">Guard description</param>
            /// <typeparam name="TArg0">Type of the first trigger argument.</typeparam>
            /// <typeparam name="TArg1">Type of the second trigger argument.</typeparam>
            /// <typeparam name="TArg2">Type of the third trigger argument.</typeparam>
            public StateConfiguration PermitDynamicIf<TArg0, TArg1, TArg2>(TriggerWithParameters<TArg0, TArg1, TArg2> trigger, Func<TArg0, TArg1, TArg2, TState> destinationStateSelector, Func<bool> guard, string guardDescription = null)
            {
                if (trigger == null) throw new ArgumentNullException(nameof(trigger));
                if (destinationStateSelector == null) throw new ArgumentNullException(nameof(destinationStateSelector));

                return InternalPermitDynamicIf(
                    trigger.Trigger,
                    args => destinationStateSelector(
                        ParameterConversion.Unpack<TArg0>(args, 0),
                        ParameterConversion.Unpack<TArg1>(args, 1),
                        ParameterConversion.Unpack<TArg2>(args, 2)),
                    null,    // destinationStateSelectorString
                    new TransitionGuard(guard, guardDescription),
                    null);      // List of possible destination states not specified
            }

            /// <summary>
            /// Accept the specified trigger and transition to the destination state, calculated
            /// dynamically by the supplied function.
            /// </summary>
            /// <param name="trigger">The accepted trigger.</param>
            /// <param name="destinationStateSelector">Function to calculate the state
            /// that the trigger will cause a transition to.</param>
            /// <returns>The reciever.</returns>
            /// <param name="guards">Functions ant their descriptions that must return true in order for the
            /// trigger to be accepted.</param>
            /// <typeparam name="TArg0">Type of the first trigger argument.</typeparam>
            /// <typeparam name="TArg1">Type of the second trigger argument.</typeparam>
            /// <typeparam name="TArg2">Type of the third trigger argument.</typeparam>
            public StateConfiguration PermitDynamicIf<TArg0, TArg1, TArg2>(TriggerWithParameters<TArg0, TArg1, TArg2> trigger, Func<TArg0, TArg1, TArg2, TState> destinationStateSelector, params Tuple<Func<bool>, string>[] guards)
            {
                if (trigger == null) throw new ArgumentNullException(nameof(trigger));
                if (destinationStateSelector == null) throw new ArgumentNullException(nameof(destinationStateSelector));

                return InternalPermitDynamicIf(
                    trigger.Trigger,
                    args => destinationStateSelector(
                        ParameterConversion.Unpack<TArg0>(args, 0),
                        ParameterConversion.Unpack<TArg1>(args, 1),
                        ParameterConversion.Unpack<TArg2>(args, 2)),
                    null,    // destinationStateSelectorString
                    new TransitionGuard(guards),
                    null);      // List of possible destination states not specified
            }

            void EnforceNotIdentityTransition(TState destination)
            {
                if (destination.Equals(_representation.UnderlyingState))
                {
                    throw new ArgumentException(StateConfigurationResources.SelfTransitionsEitherIgnoredOrReentrant);
                }
            }

            StateConfiguration InternalPermit(TTrigger trigger, TState destinationState)
            {
                _representation.AddTriggerBehaviour(new TransitioningTriggerBehaviour(trigger, destinationState, null));
                return this;
            }

            StateConfiguration InternalPermitIf(TTrigger trigger, TState destinationState, TransitionGuard transitionGuard)
            {
                _representation.AddTriggerBehaviour(new TransitioningTriggerBehaviour(trigger, destinationState, transitionGuard));
                return this;
            }

<<<<<<< HEAD
            // Never called
            //StateConfiguration InternalPermitDynamic(TTrigger trigger, Func<object[], TState> destinationStateSelector,
            //    string destinationStateSelectorDescription, Reflection.DynamicStateInfos possibleDestinationStates)
            //{
            //    Enforce.ArgumentNotNull(destinationStateSelector, nameof(destinationStateSelector));
            //    _representation.AddTriggerBehaviour(
            //        new DynamicTriggerBehaviour(trigger,
            //            destinationStateSelector,
            //            null,       // No transition guard
            //        Reflection.DynamicTransitionInfo.Create(trigger,
            //            null,       // No guards
            //            Reflection.InvocationInfo.Create(destinationStateSelector, destinationStateSelectorDescription),
            //            possibleDestinationStates)
            //        ));
            //    return this;

            //}

            StateConfiguration InternalPermitDynamicIf(TTrigger trigger, Func<object[], TState> destinationStateSelector,
                string destinationStateSelectorDescription, TransitionGuard transitionGuard, Reflection.DynamicStateInfos possibleDestinationStates)
            {
                Enforce.ArgumentNotNull(destinationStateSelector, nameof(destinationStateSelector));
                Enforce.ArgumentNotNull(transitionGuard, nameof(transitionGuard));
                _representation.AddTriggerBehaviour(new DynamicTriggerBehaviour(trigger,
                    destinationStateSelector,
                    transitionGuard,
                    Reflection.DynamicTransitionInfo.Create(trigger,
                        transitionGuard.Conditions.Select(x => x.MethodDescription),
                        Reflection.InvocationInfo.Create(destinationStateSelector, destinationStateSelectorDescription),
                        possibleDestinationStates)
                    ));
=======
            StateConfiguration InternalPermitDynamicIf(TTrigger trigger, Func<object[], TState> destinationStateSelector, TransitionGuard transitionGuard)
            {
                _representation.AddTriggerBehaviour(new DynamicTriggerBehaviour(trigger, destinationStateSelector, transitionGuard));
>>>>>>> bff36867
                return this;
            }
        }
    }
}<|MERGE_RESOLUTION|>--- conflicted
+++ resolved
@@ -871,7 +871,6 @@
             /// <returns>The reciever.</returns>
             public StateConfiguration PermitDynamicIf(TTrigger trigger, Func<TState> destinationStateSelector, params Tuple<Func<bool>, string>[] guards)
             {
-<<<<<<< HEAD
                 return PermitDynamicIf(trigger, destinationStateSelector, null, guards);
             }
             /// <summary>
@@ -888,10 +887,7 @@
             public StateConfiguration PermitDynamicIf(TTrigger trigger, Func<TState> destinationStateSelector,
                 string destinationStateSelectorDescription, params Tuple<Func<bool>, string>[] guards)
             {
-                Enforce.ArgumentNotNull(destinationStateSelector, nameof(destinationStateSelector));
-=======
-                if (destinationStateSelector == null) throw new ArgumentNullException(nameof(destinationStateSelector));
->>>>>>> bff36867
+                if (destinationStateSelector == null) throw new ArgumentNullException(nameof(destinationStateSelector));
 
                 return InternalPermitDynamicIf(
                     trigger,
@@ -1086,30 +1082,12 @@
                 return this;
             }
 
-<<<<<<< HEAD
-            // Never called
-            //StateConfiguration InternalPermitDynamic(TTrigger trigger, Func<object[], TState> destinationStateSelector,
-            //    string destinationStateSelectorDescription, Reflection.DynamicStateInfos possibleDestinationStates)
-            //{
-            //    Enforce.ArgumentNotNull(destinationStateSelector, nameof(destinationStateSelector));
-            //    _representation.AddTriggerBehaviour(
-            //        new DynamicTriggerBehaviour(trigger,
-            //            destinationStateSelector,
-            //            null,       // No transition guard
-            //        Reflection.DynamicTransitionInfo.Create(trigger,
-            //            null,       // No guards
-            //            Reflection.InvocationInfo.Create(destinationStateSelector, destinationStateSelectorDescription),
-            //            possibleDestinationStates)
-            //        ));
-            //    return this;
-
-            //}
-
             StateConfiguration InternalPermitDynamicIf(TTrigger trigger, Func<object[], TState> destinationStateSelector,
                 string destinationStateSelectorDescription, TransitionGuard transitionGuard, Reflection.DynamicStateInfos possibleDestinationStates)
             {
-                Enforce.ArgumentNotNull(destinationStateSelector, nameof(destinationStateSelector));
-                Enforce.ArgumentNotNull(transitionGuard, nameof(transitionGuard));
+                if (destinationStateSelector == null) throw new ArgumentNullException(nameof(destinationStateSelector));
+                if (transitionGuard == null) throw new ArgumentNullException(nameof(transitionGuard));
+
                 _representation.AddTriggerBehaviour(new DynamicTriggerBehaviour(trigger,
                     destinationStateSelector,
                     transitionGuard,
@@ -1118,11 +1096,6 @@
                         Reflection.InvocationInfo.Create(destinationStateSelector, destinationStateSelectorDescription),
                         possibleDestinationStates)
                     ));
-=======
-            StateConfiguration InternalPermitDynamicIf(TTrigger trigger, Func<object[], TState> destinationStateSelector, TransitionGuard transitionGuard)
-            {
-                _representation.AddTriggerBehaviour(new DynamicTriggerBehaviour(trigger, destinationStateSelector, transitionGuard));
->>>>>>> bff36867
                 return this;
             }
         }
