#if TASKS

using System;
using System.Collections.Generic;
using System.Linq;
using System.Threading;
using System.Threading.Tasks;

namespace Stateless
{
    public partial class StateMachine<TState, TTrigger>
    {
        /// <summary>
        /// Activates current state in asynchronous fashion. Actions associated with activating the current state
        /// will be invoked. The activation is idempotent and subsequent activation of the same current state 
        /// will not lead to re-execution of activation callbacks.
        /// </summary>
        public Task ActivateAsync()
        {
            var representativeState = GetRepresentation(State);
            return representativeState.ActivateAsync();
        }

        /// <summary>
        /// Deactivates current state in asynchronous fashion. Actions associated with deactivating the current state
        /// will be invoked. The deactivation is idempotent and subsequent deactivation of the same current state 
        /// will not lead to re-execution of deactivation callbacks.
        /// </summary>
        public Task DeactivateAsync()
        {
            var representativeState = GetRepresentation(State);
            return representativeState.DeactivateAsync();
        }

        /// <summary>
        /// Transition from the current state via the specified trigger in async fashion.
        /// The target state is determined by the configuration of the current state.
        /// Actions associated with leaving the current state and entering the new one
        /// will be invoked.
        /// </summary>
        /// <param name="trigger">The trigger to fire.</param>
        /// <exception cref="System.InvalidOperationException">The current state does
        /// not allow the trigger to be fired.</exception>
        public Task FireAsync(TTrigger trigger)
        {
            return InternalFireAsync(trigger, new object[0]);
        }

        /// <summary>
        /// Transition from the current state via the specified trigger in async fashion.
        /// The target state is determined by the configuration of the current state.
        /// Actions associated with leaving the current state and entering the new one
        /// will be invoked.
        /// </summary>
        /// <typeparam name="TArg0">Type of the first trigger argument.</typeparam>
        /// <param name="trigger">The trigger to fire.</param>
        /// <param name="arg0">The first argument.</param>
        /// <exception cref="System.InvalidOperationException">The current state does
        /// not allow the trigger to be fired.</exception>
        public Task FireAsync<TArg0>(TriggerWithParameters<TArg0> trigger, TArg0 arg0)
        {
            if (trigger == null) throw new ArgumentNullException(nameof(trigger));

            return InternalFireAsync(trigger.Trigger, arg0);
        }

        /// <summary>
        /// Transition from the current state via the specified trigger in async fashion.
        /// The target state is determined by the configuration of the current state.
        /// Actions associated with leaving the current state and entering the new one
        /// will be invoked.
        /// </summary>
        /// <typeparam name="TArg0">Type of the first trigger argument.</typeparam>
        /// <typeparam name="TArg1">Type of the second trigger argument.</typeparam>
        /// <param name="arg0">The first argument.</param>
        /// <param name="arg1">The second argument.</param>
        /// <param name="trigger">The trigger to fire.</param>
        /// <exception cref="System.InvalidOperationException">The current state does
        /// not allow the trigger to be fired.</exception>
        public Task FireAsync<TArg0, TArg1>(TriggerWithParameters<TArg0, TArg1> trigger, TArg0 arg0, TArg1 arg1)
        {
            if (trigger == null) throw new ArgumentNullException(nameof(trigger));

            return InternalFireAsync(trigger.Trigger, arg0, arg1);
        }

        /// <summary>
        /// Transition from the current state via the specified trigger in async fashion.
        /// The target state is determined by the configuration of the current state.
        /// Actions associated with leaving the current state and entering the new one
        /// will be invoked.
        /// </summary>
        /// <typeparam name="TArg0">Type of the first trigger argument.</typeparam>
        /// <typeparam name="TArg1">Type of the second trigger argument.</typeparam>
        /// <typeparam name="TArg2">Type of the third trigger argument.</typeparam>
        /// <param name="arg0">The first argument.</param>
        /// <param name="arg1">The second argument.</param>
        /// <param name="arg2">The third argument.</param>
        /// <param name="trigger">The trigger to fire.</param>
        /// <exception cref="System.InvalidOperationException">The current state does
        /// not allow the trigger to be fired.</exception>
        public Task FireAsync<TArg0, TArg1, TArg2>(TriggerWithParameters<TArg0, TArg1, TArg2> trigger, TArg0 arg0, TArg1 arg1, TArg2 arg2)
        {
            if (trigger == null) throw new ArgumentNullException(nameof(trigger));

            return InternalFireAsync(trigger.Trigger, arg0, arg1, arg2);
        }

        /// <summary>
        /// Determine how to Fire the trigger
        /// </summary>
        /// <param name="trigger">The trigger. </param>
        /// <param name="args">A variable-length parameters list containing arguments. </param>
        async Task InternalFireAsync(TTrigger trigger, params object[] args)
        {
            switch (_firingMode)
            {
                case FiringMode.Immediate:
                    await InternalFireOneAsync(trigger, args);
                    break;
                case FiringMode.Queued:
                    await InternalFireQueuedAsync(trigger, args);
                    break;
                default:
                    // If something is completely messed up we let the user know ;-)
                    throw new InvalidOperationException("The firing mode has not been configured!");
            }
        }

        /// <summary>
        /// Queue events and then fire in order.
        /// If only one event is queued, this behaves identically to the non-queued version.
        /// </summary>
        /// <param name="trigger">  The trigger. </param>
        /// <param name="args">     A variable-length parameters list containing arguments. </param>
        async Task InternalFireQueuedAsync(TTrigger trigger, params object[] args)
        {
            if (_firing)
            {
                _eventQueue.Enqueue(new QueuedTrigger { Trigger = trigger, Args = args });
                return;
            }

            try
            {
                _firing = true;

                await InternalFireOneAsync(trigger, args).ConfigureAwait(RetainSynchronizationContext);

                while (_eventQueue.Count != 0)
                {
                    var queuedEvent = _eventQueue.Dequeue();
                    await InternalFireOneAsync(queuedEvent.Trigger, queuedEvent.Args).ConfigureAwait(RetainSynchronizationContext);
                }
            }
            finally
            {
                _firing = false;
            }
        }

        async Task InternalFireOneAsync(TTrigger trigger, params object[] args)
        {
            // If this is a trigger with parameters, we must validate the parameter(s)
            if (_triggerConfiguration.TryGetValue(trigger, out TriggerWithParameters configuration))
                configuration.ValidateParameters(args);

            var source = State;
            var representativeState = GetRepresentation(source);

            // Try to find a trigger handler, either in the current state or a super state.
            if (!representativeState.TryFindHandler(trigger, args, out TriggerBehaviourResult result))
            {
                await _unhandledTriggerAction.ExecuteAsync(representativeState.UnderlyingState, trigger, result?.UnmetGuardConditions);
                return;
            }

            switch (result.Handler)
            {
                // Check if this trigger should be ignored
                case IgnoredTriggerBehaviour _:
                    return;
                // Handle special case, re-entry in superstate
                // Check if it is an internal transition, or a transition from one state to another.
                case ReentryTriggerBehaviour handler:
                    {
                        // Handle transition, and set new state
                        var transition = new Transition(source, handler.Destination, trigger, args);
                        await HandleReentryTriggerAsync(args, representativeState, transition);
                        break;
                    }
                case DynamicTriggerBehaviour _ when (result.Handler.ResultsInTransitionFrom(source, args, out var destination)):
                case TransitioningTriggerBehaviour _ when (result.Handler.ResultsInTransitionFrom(source, args, out destination)):
                    {
                        // Handle transition, and set new state
                        var transition = new Transition(source, destination, trigger, args);
                        await HandleTransitioningTriggerAsync(args, representativeState, transition);

                        break;
                    }
                case InternalTriggerBehaviour itb:
                    {
                        // Internal transitions does not update the current state, but must execute the associated action.
                        var transition = new Transition(source, source, trigger, args);

                        if (itb is InternalTriggerBehaviour.Async ita)
                            await ita.ExecuteAsync(transition, args);
                        else
                            if (RetainSynchronizationContext)
                                await Task.Factory.StartNew(() => itb.Execute(transition, args),
                                    CancellationToken.None, TaskCreationOptions.DenyChildAttach, TaskScheduler.FromCurrentSynchronizationContext());
                            else
                                await Task.Run(() => itb.Execute(transition, args));
                        break;
                    }
                default:
                    throw new InvalidOperationException("State machine configuration incorrect, no handler for trigger.");
            }
        }

        private async Task HandleReentryTriggerAsync(object[] args, StateRepresentation representativeState, Transition transition)
        {
            StateRepresentation representation;
            transition = await representativeState.ExitAsync(transition);
            var newRepresentation = GetRepresentation(transition.Destination);

            if (!transition.Source.Equals(transition.Destination))
            {
                // Then Exit the final superstate
                transition = new Transition(transition.Destination, transition.Destination, transition.Trigger, args);
                await newRepresentation.ExitAsync(transition);

                await _onTransitionedEvent.InvokeAsync(transition, RetainSynchronizationContext);
                representation = await EnterStateAsync(newRepresentation, transition, args);
                await _onTransitionCompletedEvent.InvokeAsync(transition, RetainSynchronizationContext);
            }
            else
            {
                await _onTransitionedEvent.InvokeAsync(transition, RetainSynchronizationContext);
                representation = await EnterStateAsync(newRepresentation, transition, args);
                await _onTransitionCompletedEvent.InvokeAsync(transition, RetainSynchronizationContext);
            }
            State = representation.UnderlyingState;
        }

        private async Task HandleTransitioningTriggerAsync(object[] args, StateRepresentation representativeState, Transition transition)
        {
            transition = await representativeState.ExitAsync(transition);

            State = transition.Destination;
            var newRepresentation = GetRepresentation(transition.Destination);

            //Alert all listeners of state transition
            await _onTransitionedEvent.InvokeAsync(transition, RetainSynchronizationContext);
            var representation =await EnterStateAsync(newRepresentation, transition, args);

            // Check if state has changed by entering new state (by firing triggers in OnEntry or such)
            if (!representation.UnderlyingState.Equals(State))
            {
                // The state has been changed after entering the state, must update current state to new one
                State = representation.UnderlyingState;
            }

<<<<<<< HEAD
            await _onTransitionCompletedEvent.InvokeAsync(new Transition(transition.Source, State, transition.Trigger, transition.Parameters), RetainSynchronizationContext);
=======
            await _onTransitionCompletedEvent.InvokeAsync(new Transition(transition.Source, State, transition.Trigger, transition.Parameters));
>>>>>>> 0f8b36b3
        }


        private async Task<StateRepresentation> EnterStateAsync(StateRepresentation representation, Transition transition, object[] args)
        {
            // Enter the new state
            await representation.EnterAsync(transition, args);

            if (FiringMode.Immediate.Equals(_firingMode) && !State.Equals(transition.Destination))
            {
                // This can happen if triggers are fired in OnEntry
                // Must update current representation with updated State
                representation = GetRepresentation(State);
                transition = new Transition(transition.Source, State, transition.Trigger, args);
            }

            // Recursively enter substates that have an initial transition
            if (representation.HasInitialTransition)
            {
                // Verify that the target state is a substate
                // Check if state has substate(s), and if an initial transition(s) has been set up.
                if (!representation.GetSubstates().Any(s => s.UnderlyingState.Equals(representation.InitialTransitionTarget)))
                {
                    throw new InvalidOperationException($"The target ({representation.InitialTransitionTarget}) for the initial transition is not a substate.");
                }

                var initialTransition = new InitialTransition(transition.Source, representation.InitialTransitionTarget, transition.Trigger, args);
                representation = GetRepresentation(representation.InitialTransitionTarget);

                // Alert all listeners of initial state transition
                await _onTransitionedEvent.InvokeAsync(new Transition(transition.Destination, initialTransition.Destination, transition.Trigger, transition.Parameters), RetainSynchronizationContext);
                representation = await EnterStateAsync(representation, initialTransition, args);
            }

            return representation;
        }

        /// <summary>
        /// Override the default behaviour of throwing an exception when an unhandled trigger
        /// is fired.
        /// </summary>
        /// <param name="unhandledTriggerAction"></param>
        public void OnUnhandledTriggerAsync(Func<TState, TTrigger, Task> unhandledTriggerAction)
        {
            if (unhandledTriggerAction == null) throw new ArgumentNullException(nameof(unhandledTriggerAction));
            _unhandledTriggerAction = new UnhandledTriggerAction.Async((s, t, c) => unhandledTriggerAction(s, t));
        }

        /// <summary>
        /// Override the default behaviour of throwing an exception when an unhandled trigger
        /// is fired.
        /// </summary>
        /// <param name="unhandledTriggerAction">An asynchronous action to call when an unhandled trigger is fired.</param>
        public void OnUnhandledTriggerAsync(Func<TState, TTrigger, ICollection<string>, Task> unhandledTriggerAction)
        {
            if (unhandledTriggerAction == null) throw new ArgumentNullException(nameof(unhandledTriggerAction));
            _unhandledTriggerAction = new UnhandledTriggerAction.Async(unhandledTriggerAction);
        }

        /// <summary>
        /// Registers an asynchronous callback that will be invoked every time the statemachine
        /// transitions from one state into another.
        /// </summary>
        /// <param name="onTransitionAction">The asynchronous action to execute, accepting the details
        /// of the transition.</param>
        public void OnTransitionedAsync(Func<Transition, Task> onTransitionAction)
        {
            if (onTransitionAction == null) throw new ArgumentNullException(nameof(onTransitionAction));
            _onTransitionedEvent.Register(onTransitionAction);
        }

        /// <summary>
        /// Registers a callback that will be invoked every time the statemachine
        /// transitions from one state into another and all the OnEntryFrom etc methods
        /// have been invoked
        /// </summary>
        /// <param name="onTransitionAction">The asynchronous action to execute, accepting the details
        /// of the transition.</param>
        public void OnTransitionCompletedAsync(Func<Transition, Task> onTransitionAction)
        {
            if (onTransitionAction == null) throw new ArgumentNullException(nameof(onTransitionAction));
            _onTransitionCompletedEvent.Register(onTransitionAction);
        }
    }
}

#endif<|MERGE_RESOLUTION|>--- conflicted
+++ resolved
@@ -261,11 +261,7 @@
                 State = representation.UnderlyingState;
             }
 
-<<<<<<< HEAD
             await _onTransitionCompletedEvent.InvokeAsync(new Transition(transition.Source, State, transition.Trigger, transition.Parameters), RetainSynchronizationContext);
-=======
-            await _onTransitionCompletedEvent.InvokeAsync(new Transition(transition.Source, State, transition.Trigger, transition.Parameters));
->>>>>>> 0f8b36b3
         }
 
 
