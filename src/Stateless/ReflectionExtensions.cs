--- conflicted
+++ resolved
@@ -29,11 +29,7 @@
         /// <summary>
         ///     Convenience method to get <see cref="MethodInfo" /> for different PCL profiles.
         /// </summary>
-<<<<<<< HEAD
         /// <param name="del">Delegate whose method info is desired</param>
-=======
-        /// <param name="del">A delegate fro retreiving the MethodInfo</param>
->>>>>>> bff36867
         /// <returns>Null if <paramref name="del" /> is null, otherwise <see cref="MemberInfo.Name" />.</returns>
         public static MethodInfo TryGetMethodInfo(this Delegate del)
         {
@@ -47,11 +43,7 @@
         /// <summary>
         ///     Convenience method to get method name for different PCL profiles.
         /// </summary>
-<<<<<<< HEAD
         /// <param name="del">Delegate whose method name is desired</param>
-=======
-        /// <param name="del">A delegate fro retreiving the Method name</param>
->>>>>>> bff36867
         /// <returns>Null if <paramref name="del" /> is null, otherwise <see cref="MemberInfo.Name" />.</returns>
         public static string TryGetMethodName(this Delegate del)
         {
