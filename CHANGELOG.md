--- conflicted
+++ resolved
@@ -11,7 +11,7 @@
 ### Removed
 ### Fixed
 
-<<<<<<< HEAD
+
 ## [5.1.0] - 2020.03.24
 ### Added
 - Added missing possible destination states to all PermitDynamic and PermitDynamicIf, see issue [#305].
@@ -19,8 +19,6 @@
 ### Fixed
 - Fixed trigger execution order issue if there are uncaught exceptions. Ref issue [#267]
 - Fixed issue #272 and #275. Triggers with no parameters threw exceptions when checking if they could be fired, or retrieved with GetPermittedTriggers.
-=======
->>>>>>> 8b224ae6
 
 ## [5.0.1] - 2020.03.13
 ### Fixed
